<<<<<<< HEAD
## [v0.9.18] - 2025-04-17
### Changed
- Refactored ColonyStatus management to ColonyContext
- Moved colony status tracking from GridManager to ColonyContext for better centralization
- Enhanced colony state management with more reactive grid updates
- Optimized GridManager to consume colonyStatus from context instead of managing it locally
- Reduced duplicate code and improved maintainability
=======
## [v0.9.18] - 2025-04-16
### Changed
- Added websocket connection indicator to sidebar/navbar
>>>>>>> 75b2b91b

## [v0.9.17] - 2025-04-16
### Changed
- Updated README.md
- Added default values for firestore config env variables (for local running without .env file)
- Removed firestore-debug.log

## [v0.9.16] - 2025-04-16
### Changed
- Fog Tiles are now viewable Tiles.
- Moved some of the coloring logic into its own helper util.

## [v0.9.15] - 2025-04-30
### Changed
- Refactored WebSocket implementation for improved efficiency
- Removed redundant WebSocketContext in favor of direct hook usage
- Updated WebSocket connection to use AuthContext token directly
- Improved WebSocket message handling with better component integration
- Simplified the WebSocket architecture to reduce code duplication

## [v0.9.14] - 2025-04-29
### Changed
- Updated WebSocket service to properly handle both local and dev environments
- Added protocol detection to automatically use ws:// for localhost and wss:// for deployed environments
- Enhanced health check endpoint to use appropriate HTTP/HTTPS protocol
- Improved WebSocket URL logging for better debugging

## [v0.9.13] - 2025-04-28
### Changed
- Updated Roadmap Admin page to follow the same Tailwind CSS styling as Events page
- Redesigned RoadmapAdminControls component with improved layout and UI components
- Added search functionality to filter roadmap items
- Enhanced roadmap item display with modern styling and dropdown menus
- Improved form layout and input fields with consistent component usage
- Converted progress input to an interactive slider for better user experience

## [v0.9.12] - 2025-04-27
### Fixed
- Fixed performance issue in GridManager component causing excessive re-renders
- Optimized useEffect dependencies by separating grid data loading from error handling
- Improved grid rendering performance by only triggering loadGridData when colony status or ID changes
- Reduced unnecessary calls to handleColonyWithTiles function

## [v0.9.11] - 2025-04-26
### Changed
- Renamed fetchTilesForColony to fetchTiles and moved it to src/services/tiles
- Created a dedicated TileContext for better separation of concerns
- Improved code organization with cleaner API for loading tiles
- Decoupled tile loading logic from colony management
- Renamed HexGridCanvas to GridCanvas

## [v0.9.10] - 2025-04-25
### Changed
- Refactored tile type definitions by moving ColonyTile to its own file as Tile
- Improved code organization with better separation of tile-related types
- Updated all imports and references throughout the codebase

## [v0.9.9] - 2025-04-24
### Added
- Added visual animation feedback when adding new tiles to the colony
- Implemented pulsing hexagon effect on clicked fog tiles for better user experience
- Created a more prominent loading indicator when tiles are being added
- Improved overall tile addition UX with visual cues and animations

## [v0.9.8] - 2025-04-23
### Changed
- Optimized tile adjacency checking to dramatically reduce database reads
- Created new tileHelpers utility functions for hexagon grid operations
- Refactored addTile function to use the new adjacency checking method
- Removed unnecessary Firebase queries for improved performance
- Reduced overall function execution time by eliminating redundant tile fetching

## [v0.9.7] - 2025-04-22
### Changed
- Fixed duplicate colony creation dialog appearing on different pages
- Updated ColonyCheck to check current route and skip modal on colony page
- Enhanced user experience by preventing redundant colony creation prompts
- Improved grid loading state with animated spinner for better visual feedback
- Standardized loading UI across the application

## [v0.9.6] - 2025-04-21
### Changed
- Improved user experience during colony creation flow
- Modified ColonyCheck component to show colony creation form in-place instead of redirecting to /colony page
- Added success message and feedback when colony is created
- Enhanced modal transitions for a smoother onboarding experience

## [v0.9.5] - 2025-04-20
### Fixed
- Optimized colony data fetching to prevent redundant API calls
- Added debounce mechanism to the ColonyContext to avoid multiple fetches
- Fixed issue where navigating to the colony page triggered unnecessary refreshes
- Improved manual refresh by explicitly using forceRefresh option
- Enhanced performance by skipping fetches within a 5-second window
- Reduced Firestore reads for improved quota efficiency

## [v0.9.4] - 2025-04-19
### Fixed
- Fixed critical bug where tiles would disappear after being added to the colony
- Improved tile persistence in the grid with optimized local state management
- Removed problematic background refresh that was causing tiles to disappear
- Enhanced colony context to better preserve locally added tiles
- Implemented smarter tile merging logic during colony refreshes
- Added safeguards to prevent tiles from being lost during state updates
- Improved performance by reducing unnecessary re-renders in grid components

## [v0.9.3] - 2025-04-18
### Changed
- Enhanced fog of war visualization with distance-based darkness for better depth perception
- Added dynamic version display using package.json version information
- Created version utility functions for consistent version display across the app
- Fixed TypeScript warnings in grid components
- Improved fog tile coloring algorithm with enhanced visual gradient
- Added support for dynamic opacity based on fog tile distance

## [v0.9.2] - 2025-04-17
### Changed
- Enhanced fog of war visualization to make fog tiles darker based on distance from colony
- Updated findFogTiles utility to return distance information for each fog tile
- Implemented distance-based coloring algorithm for better visual depth perception
- Improved fog tile visibility with dynamic opacity based on distance
- Enhanced visual cues for exploration boundaries with color gradient

## [v0.9.1] - 2025-04-16
### Added
- Added colony color selection feature during colony creation
- Implemented color picker with 15 color options
- Enhanced colony visual identification with custom colors
- Updated interfaces to include color property for colonies

## [v0.9.0] - 2025-04-15
### Changed
- Swapped single and double click actions for better usability
- Single click now adds a new tile
- Double click now shows tile details (if enabled)
- Replaced fullscreen errors with non-intrusive toast notifications
- Added toast notification system for success and error messages
- Fixed error handling for tile addition operations
- Improved error visibility with toast notifications
- Removed success notifications for better UX when adding tiles

## [v0.8.9] - 2025-04-14
### Changed
- Disabled tile details slide-up panel by default for improved user experience
- Added new Debug Menu option to toggle tile details panel visibility
- Fixed potential issues with tile selection when panel is disabled

## [v0.8.8] - 2025-04-13
### Changed
- Optimized tile addition process to prevent full canvas redrawing
- Implemented silent colony refresh to update metadata without UI reload
- Replaced intrusive full-screen overlay with a small unobtrusive indicator
- Improved performance by updating state locally before background synchronization
- Enhanced fog tile calculation to only recalculate when tileMap changes

## [v0.8.7] - 2025-04-12
### Added
- Implemented tile addition functionality allowing players to expand their colony
- Added tile capture mechanic to take control of tiles from other colonies
- Created cloud functions using Firebase callable functions for colony expansion
- Added double-click interaction to add or capture tiles
- Implemented adjacency verification to ensure colony continuity
- Enhanced the fog of war system to show available expansion tiles

## [v0.8.6] - 2025-04-11
### Added
- Implemented fog of war system around colony tiles
- Added adjustable fog depth control in Debug Menu
- Created utility functions for hexagonal grid operations
- Enhanced tile display with semi-transparent fog tiles
- Improved performance with optimized fog calculation

## [v0.8.5] - 2025-04-10
### Added
- Created a dedicated Changelog page to display version history
- Added route and sidebar navigation for the Changelog
- Implemented markdown parsing to render the changelog content

## [v0.8.4] - 2025-04-09
### Changed
- Refactored grid system into modular components for better maintainability
- Created DebugMenu component to separate debug UI from grid logic
- Created HexGridCanvas component to encapsulate canvas rendering logic
- Created GridManager component to handle state and coordinate child components
- Moved grid content to main page for better user experience
- Improved code organization with clear separation of concerns

## [v0.8.3] - 2025-04-08
### Update
- Commented out template stuff from sidebar.
- Copied grid page to main page.tsx to make it the landing page.

## [v0.8.2] - 2025-04-08
### Added
- Logs for colony creation.

### Updated
- Trying to improve commit rules.

### Removed
- Api.ts as it was an old PoC file.
- Sample Grid JSON as we no longer need it.


## [v0.8.1] - 2025-04-23
### Fixed
- Updated Firestore security rules to allow client-side querying for user colonies
- Added proper "list" permissions for colonies by uid and tiles by id
- Configured Firebase project to properly deploy Firestore rules
- Fixed permission issues when accessing colony data in production environment
- Improved Firestore security model while maintaining client-side access

## [v0.8.0] - 2025-04-22
### Added
- Initial colony creation and management functionality
- Colony information display with tile count and coordinates
- Fixed TypeScript type safety for colony tiles
- Enhanced error handling and loading states for colony data
- Improved dark mode support for colony interface components

## [v0.7.4]
### Changed
- Updated camera positioning to center on specific tile coordinates
- Improved grid navigation by aligning camera position with target tile

## [0.7.3] - 2025-04-21

### Added
- Enhanced grid visualization to display colony tiles
- Added type-based coloring to represent different terrain types
- Implemented resource density visualization mode
- Extended tile information panel to show tile type and resource details
- Added multiple color schemes for different visualization needs

## [0.7.2] - 2025-04-21

### Security
- Implemented Firestore security rules to restrict write access to Cloud Functions only
- Removed client-side Firestore write operations from colony service
- Enhanced security model by enforcing proper separation between client and server responsibilities
- Added ownership-based read restrictions for user data

## [0.7.1] - 2025-04-21

### Fixed
- Fixed bug where full tile data was being stored in Firestore colony documents
- Removed tiles array from Firestore colony documents to reduce document size
- Optimized client-side code to properly handle tile data in memory only

## [0.7.0] - 2025-04-21

### Changed
- Refactored Firestore data model to separate tiles into their own collection
- Updated Colony model to store tile IDs instead of embedding tile data
- Created dedicated tiles module for tile generation and management
- Improved database efficiency by reducing document size and preventing duplication
- Enhanced code organization with better separation of concerns

## [0.6.10] - 2025-04-20

### Fixed
- Fixed Firebase Functions server timestamp error in emulator environment
- Modified colony creation to use Date objects instead of serverTimestamp() for compatibility
- Resolved 500 server error when creating a new colony in the emulator

## [0.6.9] - 2025-04-20

### Fixed
- Enabled Firebase Auth emulator connection in development environment
- Fixed authentication token issues when running with Firebase emulators
- Removed dependency on NEXT_PUBLIC_USE_FIREBASE_EMULATOR environment variable

## [0.6.8] - 2025-04-20

### Fixed
- Updated API endpoint URLs to match Firebase Functions v2 naming convention
- Changed `/colony?id=` to `/getColony?id=` and `/colony/create` to `/createColony`
- Fixed 404 errors when calling Firebase Functions endpoints from client

## [0.6.7] - 2025-04-20

### Fixed
- Fixed colony creation API URL in Firebase emulator environment
- Updated API_BASE_URL to include project ID and region for proper endpoint routing
- Resolved CORS preflight issues when creating a new colony

## [0.6.6] - 2025-04-19

### Fixed
- Added 'use client' directive to AuthContext.tsx and ColonyContext.tsx
- Fixed Next.js Server Component errors related to React hooks usage
- Resolved build issues with client-side components

## [0.6.5] - 2025-04-18

### Added
- Implemented colony check on user login
- Added notification to create colony if user doesn't have one
- Integrated colony creation flow in main navigation
- Enhanced user experience with personalized avatar and name display
- Added sign out functionality

## [0.6.4] - 2025-04-17

### Added
- Implemented noise-based colony spawn location system
- Added procedural generation for galactic terrain with different tile types
- Implemented resource density calculation based on tile type
- Enhanced colony creation with proper tile types and resource allocation
- Added custom tile IDs for improved game mechanics

## [0.6.3] - 2025-04-16

### Added
- Added combined test command in package.json to run both UI and Functions tests
- Created placeholder for UI tests
- Improved developer workflow with unified testing commands

## [0.6.2] - 2025-04-15

### Added
- Added unit tests for colony.ts Firebase Cloud Functions
- Created test structure with Jest and mock implementations
- Added proper error handling and validation testing

## [0.6.1] - 2025-04-14

### Changed
- Performed minor code cleanup
- Improved code organization and readability

## [0.6.0] - 2025-04-13

### Fixed
- Fixed massive CSS issue affecting entire application
- Resolved styling inconsistencies across all components
- Improved overall UI rendering and appearance

## [0.5.16] - 2025-04-12

### Fixed
- Applied high-specificity inline styles to all Heroicons for Firebase emulator
- Fixed SVG sizing by adding explicit width/height styles and aria-hidden attributes
- Implemented direct styling with !important rules to override any conflicting CSS
- Enhanced icon presentation consistency across all components

## [0.5.14] - 2025-04-12

### Fixed
- Added specialized fixes for Heroicons SVG sizing in Firebase emulator
- Created IconWrapper component for consistent sizing of Heroicon components
- Added CSS rules targeting specific Heroicons patterns
- Fixed Cog8ToothIcon and other Heroicons components appearing too large

## [0.5.13] - 2025-04-12

### Fixed
- Enhanced SVG sizing fixes for Firebase emulator with dedicated CSS file
- Added explicit width/height attributes to SVGs to prevent sizing issues
- Created comprehensive firebase-fixes.css with targeted rules for different SVG types
- Fixed navigation icon SVG display in the grid component

## [0.5.12] - 2025-04-11

### Fixed
- Fixed SVG sizing issues in Firebase emulator environment
- Added explicit size constraints for icon SVGs to ensure consistent display across all environments

## [0.5.11] - 2025-04-11

### Fixed
- Added `generateStaticParams` function to the orders/[id] page to make it compatible with static export
- Fixed additional dynamic route for Firebase emulator build

## [0.5.10] - 2025-04-11

### Fixed
- Added `generateStaticParams` function to the events/[id] page to make it compatible with static export
- Fixed Firebase emulator build error when using `output: export` with dynamic routes

## [0.5.9] - 2025-04-10

### Fixed
- Fixed TypeScript type error in Firebase configuration
- Added proper type definitions for Firebase objects
- Improved type safety for Auth, Firestore, and FirebaseApp

## [0.5.8] - 2025-04-10

### Fixed
- Fixed Next.js configuration for Firebase emulator by removing invalid distDir
- Restored source directive in Firebase configuration
- Corrected build:firebase script to use proper Next.js static export

## [0.5.7] - 2025-04-10

### Fixed
- Fixed styling issues in Firebase emulator environment
- Updated Firebase hosting configuration to correctly serve static assets
- Added specialized build command for Firebase emulator
- Configured Next.js to output static files for Firebase deployment

## [0.5.6] - 2025-04-10

### Fixed
- Fixed duplicate TouchTarget component definition causing build errors
- Added proper CSS variable definitions in Tailwind v4 configuration
- Configured theme variables for styling components correctly

## [0.5.5] - 2025-04-10

### Changed
- Upgraded to Tailwind CSS v4
- Replaced custom CSS variable implementation with native Tailwind v4 support
- Added @tailwindcss/postcss plugin
- Simplified configuration files for better compatibility

## [0.5.4] - 2025-04-10

### Fixed
- Fixed button and dropdown CSS styling issues by updating Tailwind configuration
- Added CSS variable support through postcss-functions plugin
- Updated tailwind.css to use the import syntax for better compatibility
- Added proper CSS variable definitions in Tailwind configuration

## [0.5.3] - 2025-04-09

### Added
- Implemented secure Firebase Authentication between frontend and cloud functions
- Added authentication middleware for cloud functions to verify Firebase tokens
- Enhanced colony APIs to use authenticated users instead of passing UIDs in request body
- Created secure API endpoints that validate user permissions
- Added helper utilities for obtaining and using auth tokens in frontend API calls

### Changed
- Refactored cloud functions to break circular dependencies between files
- Improved error handling for authentication failures
- Enhanced security by preventing users from accessing other users' colonies

## [0.5.2] - 2025-04-08

### Added
- Added shared type definitions between web app and Firebase functions
- Created colony management API functions (getColony and createColony)
- Set up proper TypeScript configuration for shared types

### Fixed
- Fixed Firebase emulator configuration for proper function discovery
- Resolved punycode deprecation warning in development environment
- Improved functions compilation process for more reliable builds

## [0.5.1] - 2025-04-07

### Changed
- Removed hello world function as it's no longer needed
- Refactored user functions into a dedicated file (user.ts)
- Improved code organization with better separation of concerns

## [0.5.0] - 2025-04-06

### Added
- Implemented complete Firebase Cloud Functions infrastructure with TypeScript
- Created HTTP endpoints (helloWorld, countUsers, createTestUser)
- Added Firestore document trigger for text transformation (makeUppercase)
- Configured Firebase emulators for local development including Functions and Firestore
- Set up robust error handling and graceful fallbacks in Cloud Functions
- Added test user creation utility for local development

## [0.4.9] - 2025-04-06

### Added
- Implemented Node.js TypeScript Cloud Functions
- Added HTTP function example (helloWorld)
- Added Firestore trigger function (makeUppercase)
- Added user count function example
- Updated Firebase configuration to support TypeScript functions
- Added proper TypeScript configuration for functions
- Configured Firestore emulator for local development
- Added test user creation function for development

### Fixed
- Improved countUsers function to handle empty collections gracefully
- Enhanced error handling in cloud functions

## [0.4.8] - 2025-04-28

### Fixed
- Removed .firebase directory from Git tracking
- Ensured .firebase directory is properly ignored in .gitignore
- Reduced repository size by removing build artifacts
- Improved Git history hygiene

## [0.4.7] - 2025-04-28

### Added
- Configured Firebase emulators for local development
- Set up hosting emulator on port 5000
- Set up functions emulator on port 5001
- Enabled emulator UI for easier testing and debugging
- Fixed Go runtime configuration for proper local function emulation

## [0.4.6] - 2025-04-27

### Added
- Implemented Go-based Firebase Cloud Functions structure
- Added example HTTP function for simple API endpoints
- Created example Firestore trigger function for document change monitoring
- Added example Pub/Sub function for handling message queue events
- Updated firebase.json to support Go functions deployment
- Added deployment and emulator scripts to package.json

## [0.4.5] - 2025-04-26

### Added
- Implemented colony management functionality
- Created Firestore integration for storing user colony data
- Added colony creation flow with name input
- Created colony information display component
- Added Colony page in the navigation
- Implemented proper error handling for colony operations

## [0.4.4] - 2025-04-25

### Fixed
- Enhanced Firebase authentication callback handling
- Added OAuth redirect result processing to handle authentication callbacks
- Improved Google sign-in error handling with specific error messages
- Added additional logging for debugging authentication flow
- Enhanced Firebase initialization with better app instance management
- Added optional Firebase emulator support for local development

## [0.4.3] - 2025-04-24

### Fixed
- Fixed Firebase authentication configuration issues
- Added validation for Firebase configuration parameters
- Improved error handling for Google sign-in popup
- Updated sign-in flow to gracefully handle popup-closed-by-user errors
- Enhanced Google authentication with better UX parameters

## [0.4.0] - 2025-04-23

### Added
- Successfully deployed application to Firebase
- Added Firebase configuration for Next.js with webframeworks support
- Configured Firebase Hosting and Cloud Functions for dynamic routes

### Fixed
- Resolved Tailwind CSS configuration issues
- Fixed TypeScript JSX type errors in grid component
- Improved dark mode support with consistent background colors

## [0.3.14] - 2025-04-22

### Fixed
- Fixed TypeScript JSX type errors in grid component by adding proper type declarations
- Resolved "JSX element implicitly has type 'any'" errors with correct React imports
- Added dark:lg:bg-zinc-950 background color to SlideUpPanel for better dark mode consistency
- Added missing TypeScript event handler types for ThreeJS interactions

## [0.3.8] - 2025-04-21

### Changed
- Enhanced SlideUpPanel to prevent automatic closing when clicking outside
- Added closeOnOutsideClick prop with default false for better control
- Updated tile information panel to use static dialog behavior
- Improved user experience by allowing interaction with grid while panel is open

## [0.3.7] - 2025-04-20

### Fixed
- Updated SlideUpPanel component to fix deprecated `Dialog.Panel` and `Dialog.Title` usage
- Replaced with `DialogPanel` and `DialogTitle` components from Headlessui v2 API

## [0.3.6] - 2025-04-19

### Fixed
- Updated SlideUpPanel component to fix deprecated `Transition.Child` usage
- Replaced with `TransitionChild` component from Headlessui v2 API

## [0.3.5] - 2025-04-17

### Added
- Added dark mode background and text colors to tile information panel
- Enhanced readability in dark mode for Cube Coordinates and Color sections

## [0.3.4] - 2025-04-16

### Fixed
- Fixed issue with tile coordinates not displaying in the SlideUpPanel
- Added optional chaining to prevent potential null reference errors
- Improved debugging with additional console logs

## [0.3.2] - 2025-04-15

### Changed
- Updated SlideUpPanel component to use the same background colors as the sidebar
- Added dark mode support with zinc-900 background color
- Improved text and border color contrast in dark mode

## [0.3.1] - 2025-04-14

### Changed
- Made background overlay optional in SlideUpPanel component
- Updated grid tile information panel to show without darkening the background
- Improved user experience by maintaining visibility of the grid while viewing tile details
- Fixed pointer event handling to prevent accidental click-through

## [0.3.0] - 2025-04-13

### Added
- Created reusable SlideUpPanel component for consistent bottom sheet UI
- Implemented smooth animations and transitions for the panel
- Added customization options for width, height, and title
- Added semi-transparent overlay background
- Refactored tile information panel to use the new reusable component

## [0.2.9] - 2025-04-12

### Changed
- Improved tile information panel with responsive width constraints
- Added maximum width limits that adapt to different screen sizes
- Centered panel for better visual balance on larger displays
- Enhanced layout consistency across device sizes

## [0.2.8] - 2025-04-11

### Added
- Added tile information panel that slides up when a tile is clicked
- Implemented panel to display cube coordinates and tile color
- Added close button to dismiss the panel
- Enhanced UI with responsive grid layout for tile details

## [0.2.7] - 2025-04-10

### Fixed
- Fixed touch controls for mobile devices 
- Improved pinch-to-zoom and one-finger panning on touchscreens
- Added responsive navigation helper text that changes based on device type
- Disabled page touch actions to prevent conflicts with canvas interactions

## [0.2.6] - 2025-04-09

### Added
- Added click interaction to individual hexagon tiles
- Implemented mouse hover cursor change to indicate clickable tiles  
- Added console logging of clicked tile's cube coordinates (q,r,s)

## [0.2.5] - 2025-04-08

### Changed
- Expanded grid visualization to fill the entire viewport 
- Removed width constraints to maximize available screen space
- Improved responsive layout for better viewing on different devices

## [0.2.4] - 2025-04-07

### Added
- Enabled grid panning with mouse click and drag
- Added support for two-finger pan gestures on mobile devices
- Added visual helper for navigation controls
- Optimized camera controls for better user experience

## [0.2.3] - 2025-04-06

### Added
- Added "Add New Shard" debug menu option to request and append a new shard to the grid
- Created API function to request a new shard without using cache
- Added loading state for shard addition process

## [0.2.2] - 2025-04-05

### Fixed
- Implemented request caching to prevent duplicate API calls to the server
- Fixed React strict mode causing double data fetching in development

## [0.2.1] - 2025-04-05

### Added
- Environment variable configuration for server API base URL
- API service with fetch function for grid data
- Loading and error states for grid data fetching

### Changed
- Updated Grid page to fetch data from API with fallback to sample data
- Improved error handling for API requests

## [0.2.0] - 2025-04-04

### Added
- New Grid page with hexagonal grid visualization
- React Three Fiber integration for 3D rendering
- Hexagon rendering with cube coordinate system
- Debug dropdown menu with the following options:
  - Toggle wireframe rendering
  - Adjust hexagon size
  - Change color schemes (default, rainbow, monochrome)
- Added zoom functionality using mouse wheel and pinch gestures
- Support for loading and displaying grid data from JSON file
- Cube coordinate system implementation matching server-side Go code

### Changed
- Updated side navigation to include Grid page
- Enhanced camera controls with proper constraints

### Technical
- Implemented TypeScript interfaces for grid data structures
- Added coordinate conversion utilities
- Optimized rendering with useMemo hooks
- Fixed compatibility issues with React 18 <|MERGE_RESOLUTION|>--- conflicted
+++ resolved
@@ -1,4 +1,3 @@
-<<<<<<< HEAD
 ## [v0.9.18] - 2025-04-17
 ### Changed
 - Refactored ColonyStatus management to ColonyContext
@@ -6,11 +5,7 @@
 - Enhanced colony state management with more reactive grid updates
 - Optimized GridManager to consume colonyStatus from context instead of managing it locally
 - Reduced duplicate code and improved maintainability
-=======
-## [v0.9.18] - 2025-04-16
-### Changed
 - Added websocket connection indicator to sidebar/navbar
->>>>>>> 75b2b91b
 
 ## [v0.9.17] - 2025-04-16
 ### Changed
